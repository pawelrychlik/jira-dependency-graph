#!/usr/bin/env python

from __future__ import print_function

import argparse
import json
import sys
import getpass

import requests

from collections import OrderedDict

# Using REST is pretty simple. The vast majority of this code is about the "other stuff": dealing with
# command line options, formatting graphviz, calling Google Charts, etc. The actual JIRA REST-specific code
# is only about 5 lines.

GOOGLE_CHART_URL = 'http://chart.apis.google.com/chart'
MAX_SUMMARY_LENGTH = 30


def log(*args):
    print(*args, file=sys.stderr)


class JiraSearch(object):
    """ This factory will create the actual method used to fetch issues from JIRA. This is really just a closure that saves us having
        to pass a bunch of parameters all over the place all the time. """

    __base_url = None

    def __init__(self, url, auth):
        self.__base_url = url
        self.url = url + '/rest/api/latest'
        self.auth = auth
        self.fields = ','.join(['key', 'summary', 'assignee', 'status', 'description', 'issuetype', 'issuelinks', 'subtasks'])

    def get(self, uri, params={}):
        headers = {'Content-Type' : 'application/json'}
        url = self.url + uri

        if isinstance(self.auth, str):
            return requests.get(url, params=params, cookies={'JSESSIONID': self.auth}, headers=headers)
        else:
            return requests.get(url, params=params, auth=self.auth, headers=headers)

    def get_issue(self, key):
        """ Given an issue key (i.e. JRA-9) return the JSON representation of it. This is the only place where we deal
            with JIRA's REST API. """
        log('Fetching ' + key)
        # we need to expand subtasks and links since that's what we care about here.
        response = self.get('/issue/%s' % key, params={'fields': self.fields})
        response.raise_for_status()
        return response.json()

    def query(self, query):
        log('Querying ' + query)
        # TODO comment
        response = self.get('/search', params={'jql': query, 'fields': self.fields})
        content = response.json()
        return content['issues']

    def get_issue_uri(self, issue_key):
        return self.__base_url + '/browse/' + issue_key

def build_graph_data(start_issue_key, jira, excludes, show_directions, directions, includes, ignore_closed, ignore_epic, ignore_subtasks, traverse):
    """ Given a starting image key and the issue-fetching function build up the GraphViz data representing relationships
        between issues. This will consider both subtasks and issue links.
    """
    def get_key(issue):
        return issue['key']

    def get_status_color(status_field):
        if status_field['statusCategory']['name'].upper() in ['IN PROGRESS']:
            return 'yellow'
        elif status_field['statusCategory']['name'].upper() in ['DONE']:
            return 'green'
        return 'white'

    def create_node_text(issue_key, summary, status, islink):
        # truncate long labels with "...", but only if the three dots are
        # replacing more than two characters -- otherwise the truncated
        # label would be taking more space than the original.
        if len(summary) > MAX_SUMMARY_LENGTH+2:
            summary = summary[:MAX_SUMMARY_LENGTH] + '...'
        summary = summary.replace('"', '\\"')
        log('node ' + issue_key + ' status = ' + str(status))
        if islink:
            return '"{}\\n({})"'.format(issue_key, summary.encode('utf-8'))
        return '"{}\\n({})" [href="{}", fillcolor="{}", style=filled]'.format(issue_key, summary.encode('utf-8'), jira.get_issue_uri(issue_key), get_status_color(status))

    def process_link(fields, issue_key, link):
        if link.has_key('outwardIssue'):
            direction = 'outward'
        elif link.has_key('inwardIssue'):
            direction = 'inward'
        else:
            return

        if direction not in directions:
            return

        linked_issue = link[direction + 'Issue']
        linked_issue_key = get_key(linked_issue)
        link_type = link['type'][direction]

        if ignore_closed:
            if 'inwardIssue' in link:
                log('Verifying linked key is not closed : ' + link['inwardIssue']['fields']['status']['name'])
                if link['inwardIssue']['fields']['status']['name'] in 'Closed':
                    return
            if 'outwardIssue' in link:
                log('Verifying linked key is not closed : ' + link['outwardIssue']['fields']['status']['name'])
                if link['outwardIssue']['fields']['status']['name'] in 'Closed':
                    return

        if includes not in linked_issue_key:
            return


        if link_type in excludes:
            return linked_issue_key, None

        if direction == 'outward':
            log(issue_key + ' => ' + link_type + ' => ' + linked_issue_key)
        else:
            log(issue_key + ' <= ' + link_type + ' <= ' + linked_issue_key)

        extra = ""
        if link_type == "blocks":
            extra = ',color="red"'

        if direction not in show_directions:
            node = None
        else:
            log("Linked issue summary  " + linked_issue['fields']['summary'])
            node = '{}->{}[label="{}"{}]'.format(
                create_node_text(issue_key, fields['summary'], fields['status'], True),
                create_node_text(linked_issue_key, linked_issue['fields']['summary'], linked_issue['fields']['status'], True),
                link_type,
                extra
            )

        return linked_issue_key, node

    # since the graph can be cyclic we need to prevent infinite recursion
    seen = []

    def walk(issue_key, graph):
        """ issue is the JSON representation of the issue """
        issue = jira.get_issue(issue_key)
        children = []
        fields = issue['fields']
        seen.append(issue_key)

        if ignore_closed:
            log('Verifying issue key ' + issue_key + ' is not closed : ' + issue['fields']['status']['name'])
            if issue['fields']['status']['name'] in 'Closed':
                return graph

        if not traverse and ((proj_start + '-') not in issue_key):
            log('Skipping ' + issue_key + ' by not traversing to a different project (than ' + proj_start + ')')
            return graph

        graph.append(create_node_text(issue_key, fields['summary'], fields['status'], False))

<<<<<<< HEAD
        if fields['issuetype']['name'] == 'Epic' and not ignore_epic:
            issues = jira.query('"Epic Link" = "%s"' % issue_key)
            for subtask in issues:
                subtask_key = get_key(subtask)
                log(subtask_key + ' => references epic => ' + issue_key)
                node = '{}->{}[color=orange]'.format(
                    create_node_text(issue_key, fields['summary'], fields['status'], True),
                    create_node_text(subtask_key, subtask['fields']['summary'], subtask['fields']['status'], True))
                graph.append(node)
                children.append(subtask_key)
        if fields.has_key('subtasks'):
            for subtask in fields['subtasks']:
                subtask_key = get_key(subtask)
                log(issue_key + ' => has subtask => ' + subtask_key)
                node = '{}->{}[color=blue][label="subtask"]'.format (
                        create_node_text(issue_key, fields['summary'], fields['status'], True),
                        create_node_text(subtask_key, subtask['fields']['summary'], subtask['fields']['status'], True))
                graph.append(node)
                children.append(subtask_key)
=======
        if not ignore_subtasks:
            if fields['issuetype']['name'] == 'Epic' and not ignore_epic:
                issues = jira.query('"Epic Link" = "%s"' % issue_key)
                for subtask in issues:
                    subtask_key = get_key(subtask)
                    log(subtask_key + ' => references epic => ' + issue_key)
                    node = '{}->{}[color=orange]'.format(
                        create_node_text(issue_key, fields['summary']),
                        create_node_text(subtask_key, subtask['fields']['summary']) )
                    graph.append(node)
                    children.append(subtask_key)
            if fields.has_key('subtasks') and not ignore_subtasks:
                for subtask in fields['subtasks']:
                    subtask_key = get_key(subtask)
                    log(issue_key + ' => has subtask => ' + subtask_key)
                    node = '{}->{}[color=blue][label="subtask"]'.format (
                            create_node_text(issue_key, fields['summary']),
                            create_node_text(subtask_key, subtask['fields']['summary']))
                    graph.append(node)
                    children.append(subtask_key)
>>>>>>> 28f2841d
        if fields.has_key('issuelinks'):
            for other_link in fields['issuelinks']:
                result = process_link(fields, issue_key, other_link)
                if result is not None:
                    log('Appending ' + result[0])
                    children.append(result[0])
                    if result[1] is not None:
                        graph.append(result[1])
        # now construct graph data for all subtasks and links of this issue
        for child in (x for x in children if x not in seen):
            walk(child, graph)
        return graph

    proj_start = start_issue_key.split('-', 1)[0]
    return walk(start_issue_key, [])


def create_graph_image(graph_data, image_file, node_shape):
    """ Given a formatted blob of graphviz chart data[1], make the actual request to Google
        and store the resulting image to disk.

        [1]: http://code.google.com/apis/chart/docs/gallery/graphviz.html
    """
    digraph = 'digraph{node [shape=' + node_shape +'];%s}' % ';'.join(graph_data)

    response = requests.post(GOOGLE_CHART_URL, data = {'cht':'gv', 'chl': digraph})

    with open(image_file, 'w+') as image:
        print('Writing to ' + image_file)
        image.write(response.content)

    return image_file


def print_graph(graph_data, node_shape):
    print('digraph{\nnode [shape=' + node_shape +'];\n\n%s\n}' % ';\n'.join(graph_data))


def parse_args():
    parser = argparse.ArgumentParser()
    parser.add_argument('-u', '--user', dest='user', default=None, help='Username to access JIRA')
    parser.add_argument('-p', '--password', dest='password', default=None, help='Password to access JIRA')
    parser.add_argument('-c', '--cookie', dest='cookie', default=None, help='JSESSIONID session cookie value')
    parser.add_argument('-j', '--jira', dest='jira_url', default='http://jira.example.com', help='JIRA Base URL')
    parser.add_argument('-f', '--file', dest='image_file', default='issue_graph.png', help='Filename to write image to')
    parser.add_argument('-l', '--local', action='store_true', default=False, help='Render graphviz code to stdout')
    parser.add_argument('-e', '--ignore-epic', action='store_true', default=False, help='Don''t follow an Epic into it''s children issues')
    parser.add_argument('-x', '--exclude-link', dest='excludes', default=[], action='append', help='Exclude link type(s)')
    parser.add_argument('--ignore-closed', dest='closed', action='store_true', default=False, help='Ignore closed issues')
    parser.add_argument('-i', '--issue-include', dest='includes', default='', help='Include issue keys')
    parser.add_argument('-s', '--show-directions', dest='show_directions', default=['inward', 'outward'], help='which directions to show (inward,outward)')
    parser.add_argument('-d', '--directions', dest='directions', default=['inward', 'outward'], help='which directions to walk (inward,outward)')
    parser.add_argument('-ns', '--node-shape', dest='node_shape', default='ellipse', help='which shape to use for nodes (circle, box, etc)')
    parser.add_argument('-t', '--ignore-subtasks', action='store_true', default=False, help='Don''t include sub-tasks issues')
    parser.add_argument('-T', '--dont-traverse', dest='traverse', action='store_false', default=True, help='Do not traverse to other projects')
    parser.add_argument('issues', nargs='+', help='The issue key (e.g. JRADEV-1107, JRADEV-1391)')

    return parser.parse_args()

def filter_duplicates(lst):
    # Enumerate the list to restore order lately; reduce the sorted list; restore order
    def append_unique(acc, item):
        return acc if acc[-1][1] == item[1] else acc.append(item) or acc
    srt_enum = sorted(enumerate(lst), key=lambda (i, val): val)
    return [item[1] for item in sorted(reduce(append_unique, srt_enum, [srt_enum[0]]))]

def main():
    options = parse_args()

    if options.cookie is not None:
        # Log in with browser and use --cookie=ABCDEF012345 commandline argument
        auth = options.cookie
    else:
        # Basic Auth is usually easier for scripts like this to deal with than Cookies.
        user = options.user if options.user is not None \
                    else raw_input('Username: ')
        password = options.password if options.password is not None \
                    else getpass.getpass('Password: ')
        auth = (user, password)

    jira = JiraSearch(options.jira_url, auth)

    graph = []
    for issue in options.issues:
        graph = graph + build_graph_data(issue, jira, options.excludes, options.show_directions, options.directions, options.includes, options.closed, options.ignore_epic, options.ignore_subtasks, options.traverse)

    if options.local:
        print_graph(filter_duplicates(graph), options.node_shape)
    else:
        create_graph_image(filter_duplicates(graph), options.image_file, options.node_shape)

if __name__ == '__main__':
    main()<|MERGE_RESOLUTION|>--- conflicted
+++ resolved
@@ -164,27 +164,6 @@
 
         graph.append(create_node_text(issue_key, fields['summary'], fields['status'], False))
 
-<<<<<<< HEAD
-        if fields['issuetype']['name'] == 'Epic' and not ignore_epic:
-            issues = jira.query('"Epic Link" = "%s"' % issue_key)
-            for subtask in issues:
-                subtask_key = get_key(subtask)
-                log(subtask_key + ' => references epic => ' + issue_key)
-                node = '{}->{}[color=orange]'.format(
-                    create_node_text(issue_key, fields['summary'], fields['status'], True),
-                    create_node_text(subtask_key, subtask['fields']['summary'], subtask['fields']['status'], True))
-                graph.append(node)
-                children.append(subtask_key)
-        if fields.has_key('subtasks'):
-            for subtask in fields['subtasks']:
-                subtask_key = get_key(subtask)
-                log(issue_key + ' => has subtask => ' + subtask_key)
-                node = '{}->{}[color=blue][label="subtask"]'.format (
-                        create_node_text(issue_key, fields['summary'], fields['status'], True),
-                        create_node_text(subtask_key, subtask['fields']['summary'], subtask['fields']['status'], True))
-                graph.append(node)
-                children.append(subtask_key)
-=======
         if not ignore_subtasks:
             if fields['issuetype']['name'] == 'Epic' and not ignore_epic:
                 issues = jira.query('"Epic Link" = "%s"' % issue_key)
@@ -192,8 +171,8 @@
                     subtask_key = get_key(subtask)
                     log(subtask_key + ' => references epic => ' + issue_key)
                     node = '{}->{}[color=orange]'.format(
-                        create_node_text(issue_key, fields['summary']),
-                        create_node_text(subtask_key, subtask['fields']['summary']) )
+                        create_node_text(issue_key, fields['summary'], fields['status'], True),
+                        create_node_text(subtask_key, subtask['fields']['summary'], subtask['fields']['status'], True))
                     graph.append(node)
                     children.append(subtask_key)
             if fields.has_key('subtasks') and not ignore_subtasks:
@@ -201,11 +180,11 @@
                     subtask_key = get_key(subtask)
                     log(issue_key + ' => has subtask => ' + subtask_key)
                     node = '{}->{}[color=blue][label="subtask"]'.format (
-                            create_node_text(issue_key, fields['summary']),
-                            create_node_text(subtask_key, subtask['fields']['summary']))
+                            create_node_text(issue_key, fields['summary'], fields['status'], True),
+                            create_node_text(subtask_key, subtask['fields']['summary'], subtask['fields']['status'], True))
                     graph.append(node)
                     children.append(subtask_key)
->>>>>>> 28f2841d
+
         if fields.has_key('issuelinks'):
             for other_link in fields['issuelinks']:
                 result = process_link(fields, issue_key, other_link)
